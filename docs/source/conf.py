# Configuration file for the Sphinx documentation builder.
#
# This file only contains a selection of the most common options. For a full
# list see the documentation:
# https://www.sphinx-doc.org/en/master/usage/configuration.html

# -- Path setup --------------------------------------------------------------

# If extensions (or modules to document with autodoc) are in another directory,
# add these directories to sys.path here. If the directory is relative to the
# documentation root, use os.path.abspath to make it absolute, like shown here.
#
import os
import sys
sys.path.insert(0, os.path.abspath('../../'))


# -- Project information -----------------------------------------------------

project = 'CytofDR'
copyright = '2022-2023, CytofDR Developers'
author = 'Kevin Wang'
<<<<<<< HEAD
release = '0.2.0'
=======
release = '0.1.1'
>>>>>>> 39ac2305

extensions = [
    "sphinx_rtd_theme",
    "sphinx.ext.autodoc",
    "sphinx.ext.viewcode",
    "sphinx_autodoc_typehints",
    "sphinx_git"
]

# Add any paths that contain templates here, relative to this directory.
templates_path = ['_templates']

# List of patterns, relative to source directory, that match files and
# directories to ignore when looking for source files.
# This pattern also affects html_static_path and html_extra_path.
exclude_patterns = []


# -- Options for HTML output -------------------------------------------------

# The theme to use for HTML and HTML Help pages.  See the documentation for
# a list of builtin themes.
#
html_theme = 'sphinx_rtd_theme'
html_theme_options = {
    'collapse_navigation': False,
    'sticky_navigation': True,
    'navigation_depth': 4,
    'includehidden': True,
    'titles_only': True
}

# Add any paths that contain custom static files (such as style sheets) here,
# relative to this directory. They are copied after the builtin static files,
# so a file named "default.css" will overwrite the builtin "default.css".
html_static_path = ['_static']<|MERGE_RESOLUTION|>--- conflicted
+++ resolved
@@ -1,63 +1,59 @@
-# Configuration file for the Sphinx documentation builder.
-#
-# This file only contains a selection of the most common options. For a full
-# list see the documentation:
-# https://www.sphinx-doc.org/en/master/usage/configuration.html
-
-# -- Path setup --------------------------------------------------------------
-
-# If extensions (or modules to document with autodoc) are in another directory,
-# add these directories to sys.path here. If the directory is relative to the
-# documentation root, use os.path.abspath to make it absolute, like shown here.
-#
-import os
-import sys
-sys.path.insert(0, os.path.abspath('../../'))
-
-
-# -- Project information -----------------------------------------------------
-
-project = 'CytofDR'
-copyright = '2022-2023, CytofDR Developers'
-author = 'Kevin Wang'
-<<<<<<< HEAD
-release = '0.2.0'
-=======
-release = '0.1.1'
->>>>>>> 39ac2305
-
-extensions = [
-    "sphinx_rtd_theme",
-    "sphinx.ext.autodoc",
-    "sphinx.ext.viewcode",
-    "sphinx_autodoc_typehints",
-    "sphinx_git"
-]
-
-# Add any paths that contain templates here, relative to this directory.
-templates_path = ['_templates']
-
-# List of patterns, relative to source directory, that match files and
-# directories to ignore when looking for source files.
-# This pattern also affects html_static_path and html_extra_path.
-exclude_patterns = []
-
-
-# -- Options for HTML output -------------------------------------------------
-
-# The theme to use for HTML and HTML Help pages.  See the documentation for
-# a list of builtin themes.
-#
-html_theme = 'sphinx_rtd_theme'
-html_theme_options = {
-    'collapse_navigation': False,
-    'sticky_navigation': True,
-    'navigation_depth': 4,
-    'includehidden': True,
-    'titles_only': True
-}
-
-# Add any paths that contain custom static files (such as style sheets) here,
-# relative to this directory. They are copied after the builtin static files,
-# so a file named "default.css" will overwrite the builtin "default.css".
+# Configuration file for the Sphinx documentation builder.
+#
+# This file only contains a selection of the most common options. For a full
+# list see the documentation:
+# https://www.sphinx-doc.org/en/master/usage/configuration.html
+
+# -- Path setup --------------------------------------------------------------
+
+# If extensions (or modules to document with autodoc) are in another directory,
+# add these directories to sys.path here. If the directory is relative to the
+# documentation root, use os.path.abspath to make it absolute, like shown here.
+#
+import os
+import sys
+sys.path.insert(0, os.path.abspath('../../'))
+
+
+# -- Project information -----------------------------------------------------
+
+project = 'CytofDR'
+copyright = '2022-2023, CytofDR Developers'
+author = 'Kevin Wang'
+release = '0.2.0'
+
+extensions = [
+    "sphinx_rtd_theme",
+    "sphinx.ext.autodoc",
+    "sphinx.ext.viewcode",
+    "sphinx_autodoc_typehints",
+    "sphinx_git"
+]
+
+# Add any paths that contain templates here, relative to this directory.
+templates_path = ['_templates']
+
+# List of patterns, relative to source directory, that match files and
+# directories to ignore when looking for source files.
+# This pattern also affects html_static_path and html_extra_path.
+exclude_patterns = []
+
+
+# -- Options for HTML output -------------------------------------------------
+
+# The theme to use for HTML and HTML Help pages.  See the documentation for
+# a list of builtin themes.
+#
+html_theme = 'sphinx_rtd_theme'
+html_theme_options = {
+    'collapse_navigation': False,
+    'sticky_navigation': True,
+    'navigation_depth': 4,
+    'includehidden': True,
+    'titles_only': True
+}
+
+# Add any paths that contain custom static files (such as style sheets) here,
+# relative to this directory. They are copied after the builtin static files,
+# so a file named "default.css" will overwrite the builtin "default.css".
 html_static_path = ['_static']