--- conflicted
+++ resolved
@@ -1,121 +1,101 @@
-##########
-Releases
-##########
-
-Here we include our release notes for past releases in sequential order.
-
---------------------
-
-********
-<<<<<<< HEAD
-v0.3.0
-********
-
-This releases adds some new features along with some minor improvements and fixes.
-
-=======
-v0.2.1
-********
-
-This is a minor maintenance update of v0.2.x with a few improvements on documentation and docstrings.
->>>>>>> 3de7d943
-
-Changes and New Features
---------------------------
-
-<<<<<<< HEAD
-- Add `minmax` normalization option for the `evaluation.EvaluationMetric.EMD` method
-- Add alternative implementation of `evaluation.EvaluationMetric.NPE` with total variation distance (TVD)
-- Allow both min-max EMD and and TVD NPE for automatic evaluation of DR methods
-
-Improvements
---------------
-
-- Docstrings and documentations reformatted for clarity
-=======
-- Update licensing information
-
-Improvements
----------------
-
-- Improve documentation and docstrings
->>>>>>> 3de7d943
-
-Deprecations
-----------------
-
-- (Since v0.2.0) The `comparison_classes` parameter of the `EvaluationMetrics.embedding_concordance` method will no longer accept `str` input.
-
-<<<<<<< HEAD
-
-=======
->>>>>>> 3de7d943
-********
-v0.2.0
-********
-
-This releases adds some new features along with some minor improvements and fixes.
-
-
-Changes and New Features
---------------------------
-
-- Add `pairwise_downsample` option for pairwise distance optimization in `Reductions.evaluate` method.
-- Add example datasets for the GitHub repo.
-- Improve docstrings for documentations.
-- Improve unit tests for coverage.
-
-Deprecations
-----------------
-
-- The `comparison_classes` parameter of the `EvaluationMetrics.embedding_concordance` method will no longer accept `str` input.
-
-*************************************
-v0.1.1 (EOL)
-*************************************
-
-This is a minor update of v0.1.x with a few improvements on documentation and docstrings. Given the
-release of v0.3.0, this version is the End-of-Life (EOL) release for v0.1.x. This version will no
-longer be maintained going forward. For new features and future fixes, migrate to v0.2.0 or higher,
-which is compatible with v0.1.x.
-
-Changes and New Features
---------------------------
-
-- Update licensing information
-
-Improvements
----------------
-
-- Improve documentation and docstrings
-
-
-********
-v0.1.0
-********
-
-This is the first official release of ``CytofDR`` with LTS.
-
-
-Changes and New Features
---------------------------
-
-- Support for magic methods: ``print`` and ``[]`` for ``Reductions`` class
-- Add ``names`` attributes to ``Reductions`` class
-- Add custom DR evaluation
-- Add functions to save DR embeddings and evaluations
-- Improve documentation and docstrings
-
-
-
-********
-v0.0.1
-********
-
-- This is the first offical pre-release of ``CytofDR``.
-- Most of the pipeline is complete, including DR, evaluation, ranking, and plotting.
-- Extensive documentation and tutorial complete.
-- This release aims to aid the completion of our development and tool chain.
-- We are on  ``conda`` and ``PyPI``!
-
+##########
+Releases
+##########
+
+Here we include our release notes for past releases in sequential order.
+
+--------------------
+
+********
+v0.3.0
+********
+
+This releases adds some new features along with some minor improvements and fixes.
+
+
+Changes and New Features
+--------------------------
+
+- Add `minmax` normalization option for the `evaluation.EvaluationMetric.EMD` method
+- Add alternative implementation of `evaluation.EvaluationMetric.NPE` with total variation distance (TVD)
+- Allow both min-max EMD and and TVD NPE for automatic evaluation of DR methods
+
+Improvements
+--------------
+
+- Docstrings and documentations reformatted for clarity
+
+Deprecations
+----------------
+
+- (Since v0.2.0) The `comparison_classes` parameter of the `EvaluationMetrics.embedding_concordance` method will no longer accept `str` input.
+
+********
+v0.2.0
+********
+
+This releases adds some new features along with some minor improvements and fixes.
+
+
+Changes and New Features
+--------------------------
+
+- Add `pairwise_downsample` option for pairwise distance optimization in `Reductions.evaluate` method.
+- Add example datasets for the GitHub repo.
+- Improve docstrings for documentations.
+- Improve unit tests for coverage.
+
+Deprecations
+----------------
+
+- The `comparison_classes` parameter of the `EvaluationMetrics.embedding_concordance` method will no longer accept `str` input.
+
+*************************************
+v0.1.1 (EOL)
+*************************************
+
+This is a minor update of v0.1.x with a few improvements on documentation and docstrings. Given the
+release of v0.3.0, this version is the End-of-Life (EOL) release for v0.1.x. This version will no
+longer be maintained going forward. For new features and future fixes, migrate to v0.2.0 or higher,
+which is compatible with v0.1.x.
+
+Changes and New Features
+--------------------------
+
+- Update licensing information
+
+Improvements
+---------------
+
+- Improve documentation and docstrings
+
+
+********
+v0.1.0
+********
+
+This is the first official release of ``CytofDR`` with LTS.
+
+
+Changes and New Features
+--------------------------
+
+- Support for magic methods: ``print`` and ``[]`` for ``Reductions`` class
+- Add ``names`` attributes to ``Reductions`` class
+- Add custom DR evaluation
+- Add functions to save DR embeddings and evaluations
+- Improve documentation and docstrings
+
+
+
+********
+v0.0.1
+********
+
+- This is the first offical pre-release of ``CytofDR``.
+- Most of the pipeline is complete, including DR, evaluation, ranking, and plotting.
+- Extensive documentation and tutorial complete.
+- This release aims to aid the completion of our development and tool chain.
+- We are on  ``conda`` and ``PyPI``!
+
 .. note:: This is not an official stable release. Please wait for v0.1.0 in the near future.